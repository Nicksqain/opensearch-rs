// -----------------------------------------------
// ███╗   ██╗ ██████╗ ████████╗██╗ ██████╗███████╗
// ████╗  ██║██╔═══██╗╚══██╔══╝██║██╔════╝██╔════╝
// ██╔██╗ ██║██║   ██║   ██║   ██║██║     █████╗
// ██║╚██╗██║██║   ██║   ██║   ██║██║     ██╔══╝
// ██║ ╚████║╚██████╔╝   ██║   ██║╚██████╗███████╗
// ╚═╝  ╚═══╝ ╚═════╝    ╚═╝   ╚═╝ ╚═════╝╚══════╝
// -----------------------------------------------
//
// This file is generated,
// Please do not edit it manually.
// Run the following in the root of the repo:
//
// cargo run -p api_generator
//
// -----------------------------------------------
use super::super::client::Elasticsearch;
use super::super::enums::*;
use super::super::http_method::HttpMethod;
use crate::client::Sender;
use crate::error::ElasticsearchError;
use crate::response::ElasticsearchResponse;
use reqwest::header::HeaderMap;
use reqwest::{Error, Request, Response, StatusCode};
use serde::de::DeserializeOwned;
use serde::Serialize;
#[derive(Default)]
pub struct LicenseDelete {
    client: Elasticsearch,
    error_trace: Option<bool>,
    filter_path: Option<Vec<String>>,
    human: Option<bool>,
    pretty: Option<bool>,
    source: Option<String>,
}
impl LicenseDelete {
    pub fn new(client: Elasticsearch) -> Self {
        LicenseDelete {
            client,
            ..Default::default()
        }
    }
    #[doc = "Include the stack trace of returned errors."]
    pub fn error_trace(mut self, error_trace: Option<bool>) -> Self {
        self.error_trace = error_trace;
        self
    }
    #[doc = "A comma-separated list of filters used to reduce the response."]
    pub fn filter_path(mut self, filter_path: Option<Vec<String>>) -> Self {
        self.filter_path = filter_path;
        self
    }
    #[doc = "Return human readable values for statistics."]
    pub fn human(mut self, human: Option<bool>) -> Self {
        self.human = human;
        self
    }
    #[doc = "Pretty format the returned JSON response."]
    pub fn pretty(mut self, pretty: Option<bool>) -> Self {
        self.pretty = pretty;
        self
    }
    #[doc = "The URL-encoded request definition. Useful for libraries that do not accept a request body for non-POST requests."]
    pub fn source(mut self, source: Option<String>) -> Self {
        self.source = source;
        self
    }
}
impl Sender for LicenseDelete {
    fn send(self) -> Result<ElasticsearchResponse, ElasticsearchError> {
<<<<<<< HEAD
        let path = "/_license";
        let method = HttpMethod::Delete;
        let response = self.client.send::<()>(method, path, None, None)?;
=======
        let query_params = None::<()>;
        let body: Option<()> = None;
        let response = self
            .client
            .send(HttpMethod::Post, "/", query_params.as_ref(), body)?;
>>>>>>> 3ffacedc
        Ok(response)
    }
}
#[derive(Default)]
pub struct LicenseGet {
    client: Elasticsearch,
    error_trace: Option<bool>,
    filter_path: Option<Vec<String>>,
    human: Option<bool>,
    local: Option<bool>,
    pretty: Option<bool>,
    source: Option<String>,
}
impl LicenseGet {
    pub fn new(client: Elasticsearch) -> Self {
        LicenseGet {
            client,
            ..Default::default()
        }
    }
    #[doc = "Include the stack trace of returned errors."]
    pub fn error_trace(mut self, error_trace: Option<bool>) -> Self {
        self.error_trace = error_trace;
        self
    }
    #[doc = "A comma-separated list of filters used to reduce the response."]
    pub fn filter_path(mut self, filter_path: Option<Vec<String>>) -> Self {
        self.filter_path = filter_path;
        self
    }
    #[doc = "Return human readable values for statistics."]
    pub fn human(mut self, human: Option<bool>) -> Self {
        self.human = human;
        self
    }
    #[doc = "Return local information, do not retrieve the state from master node (default: false)"]
    pub fn local(mut self, local: Option<bool>) -> Self {
        self.local = local;
        self
    }
    #[doc = "Pretty format the returned JSON response."]
    pub fn pretty(mut self, pretty: Option<bool>) -> Self {
        self.pretty = pretty;
        self
    }
    #[doc = "The URL-encoded request definition. Useful for libraries that do not accept a request body for non-POST requests."]
    pub fn source(mut self, source: Option<String>) -> Self {
        self.source = source;
        self
    }
}
impl Sender for LicenseGet {
    fn send(self) -> Result<ElasticsearchResponse, ElasticsearchError> {
<<<<<<< HEAD
        let path = "/_license";
        let method = HttpMethod::Get;
        let response = self.client.send::<()>(method, path, None, None)?;
=======
        let query_params = {
            #[derive(Serialize)]
            struct QueryParamsStruct {
                #[serde(rename = "local")]
                local: Option<bool>,
            }
            let query_params = QueryParamsStruct { local: self.local };
            Some(query_params)
        };
        let body: Option<()> = None;
        let response = self
            .client
            .send(HttpMethod::Post, "/", query_params.as_ref(), body)?;
>>>>>>> 3ffacedc
        Ok(response)
    }
}
#[derive(Default)]
pub struct LicenseGetBasicStatus {
    client: Elasticsearch,
    error_trace: Option<bool>,
    filter_path: Option<Vec<String>>,
    human: Option<bool>,
    pretty: Option<bool>,
    source: Option<String>,
}
impl LicenseGetBasicStatus {
    pub fn new(client: Elasticsearch) -> Self {
        LicenseGetBasicStatus {
            client,
            ..Default::default()
        }
    }
    #[doc = "Include the stack trace of returned errors."]
    pub fn error_trace(mut self, error_trace: Option<bool>) -> Self {
        self.error_trace = error_trace;
        self
    }
    #[doc = "A comma-separated list of filters used to reduce the response."]
    pub fn filter_path(mut self, filter_path: Option<Vec<String>>) -> Self {
        self.filter_path = filter_path;
        self
    }
    #[doc = "Return human readable values for statistics."]
    pub fn human(mut self, human: Option<bool>) -> Self {
        self.human = human;
        self
    }
    #[doc = "Pretty format the returned JSON response."]
    pub fn pretty(mut self, pretty: Option<bool>) -> Self {
        self.pretty = pretty;
        self
    }
    #[doc = "The URL-encoded request definition. Useful for libraries that do not accept a request body for non-POST requests."]
    pub fn source(mut self, source: Option<String>) -> Self {
        self.source = source;
        self
    }
}
impl Sender for LicenseGetBasicStatus {
    fn send(self) -> Result<ElasticsearchResponse, ElasticsearchError> {
<<<<<<< HEAD
        let path = "/_license/basic_status";
        let method = HttpMethod::Get;
        let response = self.client.send::<()>(method, path, None, None)?;
=======
        let query_params = None::<()>;
        let body: Option<()> = None;
        let response = self
            .client
            .send(HttpMethod::Post, "/", query_params.as_ref(), body)?;
>>>>>>> 3ffacedc
        Ok(response)
    }
}
#[derive(Default)]
pub struct LicenseGetTrialStatus {
    client: Elasticsearch,
    error_trace: Option<bool>,
    filter_path: Option<Vec<String>>,
    human: Option<bool>,
    pretty: Option<bool>,
    source: Option<String>,
}
impl LicenseGetTrialStatus {
    pub fn new(client: Elasticsearch) -> Self {
        LicenseGetTrialStatus {
            client,
            ..Default::default()
        }
    }
    #[doc = "Include the stack trace of returned errors."]
    pub fn error_trace(mut self, error_trace: Option<bool>) -> Self {
        self.error_trace = error_trace;
        self
    }
    #[doc = "A comma-separated list of filters used to reduce the response."]
    pub fn filter_path(mut self, filter_path: Option<Vec<String>>) -> Self {
        self.filter_path = filter_path;
        self
    }
    #[doc = "Return human readable values for statistics."]
    pub fn human(mut self, human: Option<bool>) -> Self {
        self.human = human;
        self
    }
    #[doc = "Pretty format the returned JSON response."]
    pub fn pretty(mut self, pretty: Option<bool>) -> Self {
        self.pretty = pretty;
        self
    }
    #[doc = "The URL-encoded request definition. Useful for libraries that do not accept a request body for non-POST requests."]
    pub fn source(mut self, source: Option<String>) -> Self {
        self.source = source;
        self
    }
}
impl Sender for LicenseGetTrialStatus {
    fn send(self) -> Result<ElasticsearchResponse, ElasticsearchError> {
<<<<<<< HEAD
        let path = "/_license/trial_status";
        let method = HttpMethod::Get;
        let response = self.client.send::<()>(method, path, None, None)?;
=======
        let query_params = None::<()>;
        let body: Option<()> = None;
        let response = self
            .client
            .send(HttpMethod::Post, "/", query_params.as_ref(), body)?;
>>>>>>> 3ffacedc
        Ok(response)
    }
}
#[derive(Default)]
pub struct LicensePost {
    client: Elasticsearch,
    acknowledge: Option<bool>,
    error_trace: Option<bool>,
    filter_path: Option<Vec<String>>,
    human: Option<bool>,
    pretty: Option<bool>,
    source: Option<String>,
}
impl LicensePost {
    pub fn new(client: Elasticsearch) -> Self {
        LicensePost {
            client,
            ..Default::default()
        }
    }
    #[doc = "whether the user has acknowledged acknowledge messages (default: false)"]
    pub fn acknowledge(mut self, acknowledge: Option<bool>) -> Self {
        self.acknowledge = acknowledge;
        self
    }
    #[doc = "Include the stack trace of returned errors."]
    pub fn error_trace(mut self, error_trace: Option<bool>) -> Self {
        self.error_trace = error_trace;
        self
    }
    #[doc = "A comma-separated list of filters used to reduce the response."]
    pub fn filter_path(mut self, filter_path: Option<Vec<String>>) -> Self {
        self.filter_path = filter_path;
        self
    }
    #[doc = "Return human readable values for statistics."]
    pub fn human(mut self, human: Option<bool>) -> Self {
        self.human = human;
        self
    }
    #[doc = "Pretty format the returned JSON response."]
    pub fn pretty(mut self, pretty: Option<bool>) -> Self {
        self.pretty = pretty;
        self
    }
    #[doc = "The URL-encoded request definition. Useful for libraries that do not accept a request body for non-POST requests."]
    pub fn source(mut self, source: Option<String>) -> Self {
        self.source = source;
        self
    }
}
impl Sender for LicensePost {
    fn send(self) -> Result<ElasticsearchResponse, ElasticsearchError> {
<<<<<<< HEAD
        let path = "/_license";
        let method = HttpMethod::Post;
        let response = self.client.send::<()>(method, path, None, None)?;
=======
        let query_params = {
            #[derive(Serialize)]
            struct QueryParamsStruct {
                #[serde(rename = "acknowledge")]
                acknowledge: Option<bool>,
            }
            let query_params = QueryParamsStruct {
                acknowledge: self.acknowledge,
            };
            Some(query_params)
        };
        let body: Option<()> = None;
        let response = self
            .client
            .send(HttpMethod::Post, "/", query_params.as_ref(), body)?;
>>>>>>> 3ffacedc
        Ok(response)
    }
}
#[derive(Default)]
pub struct LicensePostStartBasic {
    client: Elasticsearch,
    acknowledge: Option<bool>,
    error_trace: Option<bool>,
    filter_path: Option<Vec<String>>,
    human: Option<bool>,
    pretty: Option<bool>,
    source: Option<String>,
}
impl LicensePostStartBasic {
    pub fn new(client: Elasticsearch) -> Self {
        LicensePostStartBasic {
            client,
            ..Default::default()
        }
    }
    #[doc = "whether the user has acknowledged acknowledge messages (default: false)"]
    pub fn acknowledge(mut self, acknowledge: Option<bool>) -> Self {
        self.acknowledge = acknowledge;
        self
    }
    #[doc = "Include the stack trace of returned errors."]
    pub fn error_trace(mut self, error_trace: Option<bool>) -> Self {
        self.error_trace = error_trace;
        self
    }
    #[doc = "A comma-separated list of filters used to reduce the response."]
    pub fn filter_path(mut self, filter_path: Option<Vec<String>>) -> Self {
        self.filter_path = filter_path;
        self
    }
    #[doc = "Return human readable values for statistics."]
    pub fn human(mut self, human: Option<bool>) -> Self {
        self.human = human;
        self
    }
    #[doc = "Pretty format the returned JSON response."]
    pub fn pretty(mut self, pretty: Option<bool>) -> Self {
        self.pretty = pretty;
        self
    }
    #[doc = "The URL-encoded request definition. Useful for libraries that do not accept a request body for non-POST requests."]
    pub fn source(mut self, source: Option<String>) -> Self {
        self.source = source;
        self
    }
}
impl Sender for LicensePostStartBasic {
    fn send(self) -> Result<ElasticsearchResponse, ElasticsearchError> {
<<<<<<< HEAD
        let path = "/_license/start_basic";
        let method = HttpMethod::Post;
        let response = self.client.send::<()>(method, path, None, None)?;
=======
        let query_params = {
            #[derive(Serialize)]
            struct QueryParamsStruct {
                #[serde(rename = "acknowledge")]
                acknowledge: Option<bool>,
            }
            let query_params = QueryParamsStruct {
                acknowledge: self.acknowledge,
            };
            Some(query_params)
        };
        let body: Option<()> = None;
        let response = self
            .client
            .send(HttpMethod::Post, "/", query_params.as_ref(), body)?;
>>>>>>> 3ffacedc
        Ok(response)
    }
}
#[derive(Default)]
pub struct LicensePostStartTrial {
    client: Elasticsearch,
    acknowledge: Option<bool>,
    error_trace: Option<bool>,
    filter_path: Option<Vec<String>>,
    human: Option<bool>,
    pretty: Option<bool>,
    source: Option<String>,
    ty: Option<String>,
}
impl LicensePostStartTrial {
    pub fn new(client: Elasticsearch) -> Self {
        LicensePostStartTrial {
            client,
            ..Default::default()
        }
    }
    #[doc = "whether the user has acknowledged acknowledge messages (default: false)"]
    pub fn acknowledge(mut self, acknowledge: Option<bool>) -> Self {
        self.acknowledge = acknowledge;
        self
    }
    #[doc = "Include the stack trace of returned errors."]
    pub fn error_trace(mut self, error_trace: Option<bool>) -> Self {
        self.error_trace = error_trace;
        self
    }
    #[doc = "A comma-separated list of filters used to reduce the response."]
    pub fn filter_path(mut self, filter_path: Option<Vec<String>>) -> Self {
        self.filter_path = filter_path;
        self
    }
    #[doc = "Return human readable values for statistics."]
    pub fn human(mut self, human: Option<bool>) -> Self {
        self.human = human;
        self
    }
    #[doc = "Pretty format the returned JSON response."]
    pub fn pretty(mut self, pretty: Option<bool>) -> Self {
        self.pretty = pretty;
        self
    }
    #[doc = "The URL-encoded request definition. Useful for libraries that do not accept a request body for non-POST requests."]
    pub fn source(mut self, source: Option<String>) -> Self {
        self.source = source;
        self
    }
    #[doc = "The type of trial license to generate (default: \"trial\")"]
    pub fn ty(mut self, ty: Option<String>) -> Self {
        self.ty = ty;
        self
    }
}
impl Sender for LicensePostStartTrial {
    fn send(self) -> Result<ElasticsearchResponse, ElasticsearchError> {
<<<<<<< HEAD
        let path = "/_license/start_trial";
        let method = HttpMethod::Post;
        let response = self.client.send::<()>(method, path, None, None)?;
=======
        let query_params = {
            #[derive(Serialize)]
            struct QueryParamsStruct {
                #[serde(rename = "acknowledge")]
                acknowledge: Option<bool>,
                #[serde(rename = "type")]
                ty: Option<String>,
            }
            let query_params = QueryParamsStruct {
                acknowledge: self.acknowledge,
                ty: self.ty,
            };
            Some(query_params)
        };
        let body: Option<()> = None;
        let response = self
            .client
            .send(HttpMethod::Post, "/", query_params.as_ref(), body)?;
>>>>>>> 3ffacedc
        Ok(response)
    }
}
#[doc = "License APIs"]
pub struct License {
    client: Elasticsearch,
}
impl License {
    pub fn new(client: Elasticsearch) -> Self {
        License { client }
    }
    #[doc = "https://www.elastic.co/guide/en/elasticsearch/reference/master/delete-license.html"]
    pub fn delete(&self) -> LicenseDelete {
        LicenseDelete::new(self.client.clone())
    }
    #[doc = "https://www.elastic.co/guide/en/elasticsearch/reference/master/get-license.html"]
    pub fn get(&self) -> LicenseGet {
        LicenseGet::new(self.client.clone())
    }
    #[doc = "https://www.elastic.co/guide/en/elasticsearch/reference/master/get-basic-status.html"]
    pub fn get_basic_status(&self) -> LicenseGetBasicStatus {
        LicenseGetBasicStatus::new(self.client.clone())
    }
    #[doc = "https://www.elastic.co/guide/en/elasticsearch/reference/master/get-trial-status.html"]
    pub fn get_trial_status(&self) -> LicenseGetTrialStatus {
        LicenseGetTrialStatus::new(self.client.clone())
    }
    #[doc = "https://www.elastic.co/guide/en/elasticsearch/reference/master/update-license.html"]
    pub fn post(&self) -> LicensePost {
        LicensePost::new(self.client.clone())
    }
    #[doc = "https://www.elastic.co/guide/en/elasticsearch/reference/master/start-basic.html"]
    pub fn post_start_basic(&self) -> LicensePostStartBasic {
        LicensePostStartBasic::new(self.client.clone())
    }
    #[doc = "https://www.elastic.co/guide/en/elasticsearch/reference/master/start-trial.html"]
    pub fn post_start_trial(&self) -> LicensePostStartTrial {
        LicensePostStartTrial::new(self.client.clone())
    }
}
impl Elasticsearch {
    #[doc = "License APIs"]
    pub fn license(&self) -> License {
        License::new(self.clone())
    }
}<|MERGE_RESOLUTION|>--- conflicted
+++ resolved
@@ -68,17 +68,13 @@
 }
 impl Sender for LicenseDelete {
     fn send(self) -> Result<ElasticsearchResponse, ElasticsearchError> {
-<<<<<<< HEAD
         let path = "/_license";
         let method = HttpMethod::Delete;
-        let response = self.client.send::<()>(method, path, None, None)?;
-=======
         let query_params = None::<()>;
         let body: Option<()> = None;
         let response = self
             .client
-            .send(HttpMethod::Post, "/", query_params.as_ref(), body)?;
->>>>>>> 3ffacedc
+            .send(method, path, query_params.as_ref(), body)?;
         Ok(response)
     }
 }
@@ -132,11 +128,8 @@
 }
 impl Sender for LicenseGet {
     fn send(self) -> Result<ElasticsearchResponse, ElasticsearchError> {
-<<<<<<< HEAD
         let path = "/_license";
         let method = HttpMethod::Get;
-        let response = self.client.send::<()>(method, path, None, None)?;
-=======
         let query_params = {
             #[derive(Serialize)]
             struct QueryParamsStruct {
@@ -149,8 +142,7 @@
         let body: Option<()> = None;
         let response = self
             .client
-            .send(HttpMethod::Post, "/", query_params.as_ref(), body)?;
->>>>>>> 3ffacedc
+            .send(method, path, query_params.as_ref(), body)?;
         Ok(response)
     }
 }
@@ -198,17 +190,13 @@
 }
 impl Sender for LicenseGetBasicStatus {
     fn send(self) -> Result<ElasticsearchResponse, ElasticsearchError> {
-<<<<<<< HEAD
         let path = "/_license/basic_status";
         let method = HttpMethod::Get;
-        let response = self.client.send::<()>(method, path, None, None)?;
-=======
         let query_params = None::<()>;
         let body: Option<()> = None;
         let response = self
             .client
-            .send(HttpMethod::Post, "/", query_params.as_ref(), body)?;
->>>>>>> 3ffacedc
+            .send(method, path, query_params.as_ref(), body)?;
         Ok(response)
     }
 }
@@ -256,17 +244,13 @@
 }
 impl Sender for LicenseGetTrialStatus {
     fn send(self) -> Result<ElasticsearchResponse, ElasticsearchError> {
-<<<<<<< HEAD
         let path = "/_license/trial_status";
         let method = HttpMethod::Get;
-        let response = self.client.send::<()>(method, path, None, None)?;
-=======
         let query_params = None::<()>;
         let body: Option<()> = None;
         let response = self
             .client
-            .send(HttpMethod::Post, "/", query_params.as_ref(), body)?;
->>>>>>> 3ffacedc
+            .send(method, path, query_params.as_ref(), body)?;
         Ok(response)
     }
 }
@@ -320,11 +304,8 @@
 }
 impl Sender for LicensePost {
     fn send(self) -> Result<ElasticsearchResponse, ElasticsearchError> {
-<<<<<<< HEAD
         let path = "/_license";
         let method = HttpMethod::Post;
-        let response = self.client.send::<()>(method, path, None, None)?;
-=======
         let query_params = {
             #[derive(Serialize)]
             struct QueryParamsStruct {
@@ -339,8 +320,7 @@
         let body: Option<()> = None;
         let response = self
             .client
-            .send(HttpMethod::Post, "/", query_params.as_ref(), body)?;
->>>>>>> 3ffacedc
+            .send(method, path, query_params.as_ref(), body)?;
         Ok(response)
     }
 }
@@ -394,11 +374,8 @@
 }
 impl Sender for LicensePostStartBasic {
     fn send(self) -> Result<ElasticsearchResponse, ElasticsearchError> {
-<<<<<<< HEAD
         let path = "/_license/start_basic";
         let method = HttpMethod::Post;
-        let response = self.client.send::<()>(method, path, None, None)?;
-=======
         let query_params = {
             #[derive(Serialize)]
             struct QueryParamsStruct {
@@ -413,8 +390,7 @@
         let body: Option<()> = None;
         let response = self
             .client
-            .send(HttpMethod::Post, "/", query_params.as_ref(), body)?;
->>>>>>> 3ffacedc
+            .send(method, path, query_params.as_ref(), body)?;
         Ok(response)
     }
 }
@@ -474,11 +450,8 @@
 }
 impl Sender for LicensePostStartTrial {
     fn send(self) -> Result<ElasticsearchResponse, ElasticsearchError> {
-<<<<<<< HEAD
         let path = "/_license/start_trial";
         let method = HttpMethod::Post;
-        let response = self.client.send::<()>(method, path, None, None)?;
-=======
         let query_params = {
             #[derive(Serialize)]
             struct QueryParamsStruct {
@@ -496,8 +469,7 @@
         let body: Option<()> = None;
         let response = self
             .client
-            .send(HttpMethod::Post, "/", query_params.as_ref(), body)?;
->>>>>>> 3ffacedc
+            .send(method, path, query_params.as_ref(), body)?;
         Ok(response)
     }
 }

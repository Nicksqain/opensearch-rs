// -----------------------------------------------
// ███╗   ██╗ ██████╗ ████████╗██╗ ██████╗███████╗
// ████╗  ██║██╔═══██╗╚══██╔══╝██║██╔════╝██╔════╝
// ██╔██╗ ██║██║   ██║   ██║   ██║██║     █████╗
// ██║╚██╗██║██║   ██║   ██║   ██║██║     ██╔══╝
// ██║ ╚████║╚██████╔╝   ██║   ██║╚██████╗███████╗
// ╚═╝  ╚═══╝ ╚═════╝    ╚═╝   ╚═╝ ╚═════╝╚══════╝
// -----------------------------------------------
//
// This file is generated,
// Please do not edit it manually.
// Run the following in the root of the repo:
//
// cargo run -p api_generator
//
// -----------------------------------------------
use super::super::client::Elasticsearch;
use super::super::enums::*;
use super::super::http_method::HttpMethod;
use crate::client::Sender;
use crate::error::ElasticsearchError;
use crate::response::ElasticsearchResponse;
use reqwest::header::HeaderMap;
use reqwest::{Error, Request, Response, StatusCode};
use serde::de::DeserializeOwned;
use serde::Serialize;
#[derive(Default)]
pub struct SqlClearCursor {
    client: Elasticsearch,
    error_trace: Option<bool>,
    filter_path: Option<Vec<String>>,
    human: Option<bool>,
    pretty: Option<bool>,
    source: Option<String>,
}
impl SqlClearCursor {
    pub fn new(client: Elasticsearch) -> Self {
        SqlClearCursor {
            client,
            ..Default::default()
        }
    }
    #[doc = "Include the stack trace of returned errors."]
    pub fn error_trace(mut self, error_trace: Option<bool>) -> Self {
        self.error_trace = error_trace;
        self
    }
    #[doc = "A comma-separated list of filters used to reduce the response."]
    pub fn filter_path(mut self, filter_path: Option<Vec<String>>) -> Self {
        self.filter_path = filter_path;
        self
    }
    #[doc = "Return human readable values for statistics."]
    pub fn human(mut self, human: Option<bool>) -> Self {
        self.human = human;
        self
    }
    #[doc = "Pretty format the returned JSON response."]
    pub fn pretty(mut self, pretty: Option<bool>) -> Self {
        self.pretty = pretty;
        self
    }
    #[doc = "The URL-encoded request definition. Useful for libraries that do not accept a request body for non-POST requests."]
    pub fn source(mut self, source: Option<String>) -> Self {
        self.source = source;
        self
    }
}
impl Sender for SqlClearCursor {
    fn send(self) -> Result<ElasticsearchResponse, ElasticsearchError> {
<<<<<<< HEAD
        let path = "/_sql/close";
        let method = HttpMethod::Post;
        let response = self.client.send::<()>(method, path, None, None)?;
=======
        let query_params = None::<()>;
        let body: Option<()> = None;
        let response = self
            .client
            .send(HttpMethod::Post, "/", query_params.as_ref(), body)?;
>>>>>>> 3ffacedc
        Ok(response)
    }
}
#[derive(Default)]
pub struct SqlQuery {
    client: Elasticsearch,
    error_trace: Option<bool>,
    filter_path: Option<Vec<String>>,
    format: Option<String>,
    human: Option<bool>,
    pretty: Option<bool>,
    source: Option<String>,
}
impl SqlQuery {
    pub fn new(client: Elasticsearch) -> Self {
        SqlQuery {
            client,
            ..Default::default()
        }
    }
    #[doc = "Include the stack trace of returned errors."]
    pub fn error_trace(mut self, error_trace: Option<bool>) -> Self {
        self.error_trace = error_trace;
        self
    }
    #[doc = "A comma-separated list of filters used to reduce the response."]
    pub fn filter_path(mut self, filter_path: Option<Vec<String>>) -> Self {
        self.filter_path = filter_path;
        self
    }
    #[doc = "a short version of the Accept header, e.g. json, yaml"]
    pub fn format(mut self, format: Option<String>) -> Self {
        self.format = format;
        self
    }
    #[doc = "Return human readable values for statistics."]
    pub fn human(mut self, human: Option<bool>) -> Self {
        self.human = human;
        self
    }
    #[doc = "Pretty format the returned JSON response."]
    pub fn pretty(mut self, pretty: Option<bool>) -> Self {
        self.pretty = pretty;
        self
    }
    #[doc = "The URL-encoded request definition. Useful for libraries that do not accept a request body for non-POST requests."]
    pub fn source(mut self, source: Option<String>) -> Self {
        self.source = source;
        self
    }
}
impl Sender for SqlQuery {
    fn send(self) -> Result<ElasticsearchResponse, ElasticsearchError> {
<<<<<<< HEAD
        let path = "/_sql";
        let method = match self.body {
            Some(_) => HttpMethod::Post,
            None => HttpMethod::Get,
        };
        let response = self.client.send::<()>(method, path, None, None)?;
=======
        let query_params = {
            #[derive(Serialize)]
            struct QueryParamsStruct {
                #[serde(rename = "format")]
                format: Option<String>,
            }
            let query_params = QueryParamsStruct {
                format: self.format,
            };
            Some(query_params)
        };
        let body: Option<()> = None;
        let response = self
            .client
            .send(HttpMethod::Post, "/", query_params.as_ref(), body)?;
>>>>>>> 3ffacedc
        Ok(response)
    }
}
#[derive(Default)]
pub struct SqlTranslate {
    client: Elasticsearch,
    error_trace: Option<bool>,
    filter_path: Option<Vec<String>>,
    human: Option<bool>,
    pretty: Option<bool>,
    source: Option<String>,
}
impl SqlTranslate {
    pub fn new(client: Elasticsearch) -> Self {
        SqlTranslate {
            client,
            ..Default::default()
        }
    }
    #[doc = "Include the stack trace of returned errors."]
    pub fn error_trace(mut self, error_trace: Option<bool>) -> Self {
        self.error_trace = error_trace;
        self
    }
    #[doc = "A comma-separated list of filters used to reduce the response."]
    pub fn filter_path(mut self, filter_path: Option<Vec<String>>) -> Self {
        self.filter_path = filter_path;
        self
    }
    #[doc = "Return human readable values for statistics."]
    pub fn human(mut self, human: Option<bool>) -> Self {
        self.human = human;
        self
    }
    #[doc = "Pretty format the returned JSON response."]
    pub fn pretty(mut self, pretty: Option<bool>) -> Self {
        self.pretty = pretty;
        self
    }
    #[doc = "The URL-encoded request definition. Useful for libraries that do not accept a request body for non-POST requests."]
    pub fn source(mut self, source: Option<String>) -> Self {
        self.source = source;
        self
    }
}
impl Sender for SqlTranslate {
    fn send(self) -> Result<ElasticsearchResponse, ElasticsearchError> {
<<<<<<< HEAD
        let path = "/_sql/translate";
        let method = match self.body {
            Some(_) => HttpMethod::Post,
            None => HttpMethod::Get,
        };
        let response = self.client.send::<()>(method, path, None, None)?;
=======
        let query_params = None::<()>;
        let body: Option<()> = None;
        let response = self
            .client
            .send(HttpMethod::Post, "/", query_params.as_ref(), body)?;
>>>>>>> 3ffacedc
        Ok(response)
    }
}
#[doc = "Sql APIs"]
pub struct Sql {
    client: Elasticsearch,
}
impl Sql {
    pub fn new(client: Elasticsearch) -> Self {
        Sql { client }
    }
    #[doc = "Clear SQL cursor"]
    pub fn clear_cursor(&self) -> SqlClearCursor {
        SqlClearCursor::new(self.client.clone())
    }
    #[doc = "Execute SQL"]
    pub fn query(&self) -> SqlQuery {
        SqlQuery::new(self.client.clone())
    }
    #[doc = "Translate SQL into Elasticsearch queries"]
    pub fn translate(&self) -> SqlTranslate {
        SqlTranslate::new(self.client.clone())
    }
}
impl Elasticsearch {
    #[doc = "Sql APIs"]
    pub fn sql(&self) -> Sql {
        Sql::new(self.clone())
    }
}<|MERGE_RESOLUTION|>--- conflicted
+++ resolved
@@ -68,17 +68,13 @@
 }
 impl Sender for SqlClearCursor {
     fn send(self) -> Result<ElasticsearchResponse, ElasticsearchError> {
-<<<<<<< HEAD
         let path = "/_sql/close";
         let method = HttpMethod::Post;
-        let response = self.client.send::<()>(method, path, None, None)?;
-=======
         let query_params = None::<()>;
         let body: Option<()> = None;
         let response = self
             .client
-            .send(HttpMethod::Post, "/", query_params.as_ref(), body)?;
->>>>>>> 3ffacedc
+            .send(method, path, query_params.as_ref(), body)?;
         Ok(response)
     }
 }
@@ -132,14 +128,11 @@
 }
 impl Sender for SqlQuery {
     fn send(self) -> Result<ElasticsearchResponse, ElasticsearchError> {
-<<<<<<< HEAD
         let path = "/_sql";
         let method = match self.body {
             Some(_) => HttpMethod::Post,
             None => HttpMethod::Get,
         };
-        let response = self.client.send::<()>(method, path, None, None)?;
-=======
         let query_params = {
             #[derive(Serialize)]
             struct QueryParamsStruct {
@@ -154,8 +147,7 @@
         let body: Option<()> = None;
         let response = self
             .client
-            .send(HttpMethod::Post, "/", query_params.as_ref(), body)?;
->>>>>>> 3ffacedc
+            .send(method, path, query_params.as_ref(), body)?;
         Ok(response)
     }
 }
@@ -203,20 +195,16 @@
 }
 impl Sender for SqlTranslate {
     fn send(self) -> Result<ElasticsearchResponse, ElasticsearchError> {
-<<<<<<< HEAD
         let path = "/_sql/translate";
         let method = match self.body {
             Some(_) => HttpMethod::Post,
             None => HttpMethod::Get,
         };
-        let response = self.client.send::<()>(method, path, None, None)?;
-=======
         let query_params = None::<()>;
         let body: Option<()> = None;
         let response = self
             .client
-            .send(HttpMethod::Post, "/", query_params.as_ref(), body)?;
->>>>>>> 3ffacedc
+            .send(method, path, query_params.as_ref(), body)?;
         Ok(response)
     }
 }
